/*
* This source file is part of an OSTIS project. For the latest info, see http://ostis.net
* Distributed under the MIT License
* (See accompanying file COPYING.MIT or copy at http://opensource.org/licenses/MIT)
*/

#pragma once

#include <string>

#include <sc-memory/cpp/sc_addr.hpp>
#include <sc-memory/cpp/sc_iterator.hpp>

using namespace std;

namespace utils
{

class IteratorUtils
{
public:
<<<<<<< HEAD
  static ScAddr getFirstFromSet(ScMemoryContext * ms_context, const ScAddr & set);

  static vector<ScAddr> getAllWithType(ScMemoryContext * ms_context, const ScAddr & set, ScType scType);

  static vector<ScAddr> getAllByInRelation(ScMemoryContext * ms_context, const ScAddr & node, const ScAddr & relation);

  static ScAddr getFirstByInRelation(ScMemoryContext * ms_context, const ScAddr & node, const ScAddr & relation);

  static ScAddr getFirstByOutRelation(ScMemoryContext * ms_context, const ScAddr & node, const ScAddr & relation);

  static ScIterator5Ptr getIterator5(
        ScMemoryContext * ms_context,
        const ScAddr & node,
        const ScAddr & relation,
        const bool nodeIsStart = true);

  static bool addSetToOutline(ScMemoryContext * ms_context, const ScAddr & node, const ScAddr & outline);

  static bool addNodeWithOutRelationToOutline(
        ScMemoryContext * ms_context,
        const ScAddr & node,
        const ScAddr & relation,
        const ScAddr & outline);
=======
  static ScAddr getFirstFromSet(ScMemoryContext * ms_context, ScAddr const & set);

  static vector<ScAddr> getAllWithType(ScMemoryContext * ms_context, ScAddr const & set, ScType const & scType);

  static vector<ScAddr> getAllByInRelation(ScMemoryContext * ms_context, ScAddr const & node, ScAddr const & relation);

  static ScAddr getFirstByInRelation(ScMemoryContext * ms_context, ScAddr const & node, ScAddr const & relation);

  static ScAddr getFirstByOutRelation(ScMemoryContext * ms_context, ScAddr const & node, ScAddr const & relation);

  static ScIterator5Ptr getIterator5(
        ScMemoryContext * ms_context,
        ScAddr const & node,
        ScAddr const & relation,
        bool nodeIsStart = true);

>>>>>>> c2c23c90
};
}<|MERGE_RESOLUTION|>--- conflicted
+++ resolved
@@ -19,7 +19,6 @@
 class IteratorUtils
 {
 public:
-<<<<<<< HEAD
   static ScAddr getFirstFromSet(ScMemoryContext * ms_context, const ScAddr & set);
 
   static vector<ScAddr> getAllWithType(ScMemoryContext * ms_context, const ScAddr & set, ScType scType);
@@ -36,30 +35,5 @@
         const ScAddr & relation,
         const bool nodeIsStart = true);
 
-  static bool addSetToOutline(ScMemoryContext * ms_context, const ScAddr & node, const ScAddr & outline);
-
-  static bool addNodeWithOutRelationToOutline(
-        ScMemoryContext * ms_context,
-        const ScAddr & node,
-        const ScAddr & relation,
-        const ScAddr & outline);
-=======
-  static ScAddr getFirstFromSet(ScMemoryContext * ms_context, ScAddr const & set);
-
-  static vector<ScAddr> getAllWithType(ScMemoryContext * ms_context, ScAddr const & set, ScType const & scType);
-
-  static vector<ScAddr> getAllByInRelation(ScMemoryContext * ms_context, ScAddr const & node, ScAddr const & relation);
-
-  static ScAddr getFirstByInRelation(ScMemoryContext * ms_context, ScAddr const & node, ScAddr const & relation);
-
-  static ScAddr getFirstByOutRelation(ScMemoryContext * ms_context, ScAddr const & node, ScAddr const & relation);
-
-  static ScIterator5Ptr getIterator5(
-        ScMemoryContext * ms_context,
-        ScAddr const & node,
-        ScAddr const & relation,
-        bool nodeIsStart = true);
-
->>>>>>> c2c23c90
 };
 }