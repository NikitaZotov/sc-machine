/*
* This source file is part of an OSTIS project. For the latest info, see http://ostis.net
* Distributed under the MIT License
* (See accompanying file COPYING.MIT or copy at http://opensource.org/licenses/MIT)
*/

#include <sc-memory/cpp/sc_memory.hpp>
#include <sc-memory/cpp/sc_stream.hpp>

#include "CommonUtils.hpp"
#include "IteratorUtils.hpp"
#include "keynodes/CoreKeynodes.hpp"

using namespace std;
using namespace scAgentsCommon;

namespace utils
{

<<<<<<< HEAD
bool CommonUtils::checkType(ScMemoryContext * ms_context, const ScAddr & node, ScType scType)
=======
bool CommonUtils::checkType(ScMemoryContext * ms_context, ScAddr const & node, ScType const & scType)
>>>>>>> c2c23c90
{
  ScType nodeType = ms_context->GetElementType(node);
  return (nodeType & scType) == scType;
}

<<<<<<< HEAD
int CommonUtils::readInt(ScMemoryContext * ms_context, const ScAddr & scLink)
=======
int CommonUtils::readInt(ScMemoryContext * ms_context, ScAddr const & scLink)
>>>>>>> c2c23c90
{
  ScStream stream;
  if (ms_context->GetLinkContent(scLink, stream))
  {
    string str;
    if (ScStreamConverter::StreamToString(stream, str))
    {
      stringstream streamString(str);
      int result;
      streamString >> result;
      return result;
    }
  }
  return -1;
}

<<<<<<< HEAD
int CommonUtils::readNumber(ScMemoryContext * ms_context, const ScAddr & number)
=======
int CommonUtils::readNumber(ScMemoryContext * ms_context, ScAddr const & number)
>>>>>>> c2c23c90
{
  ScAddr scLink = IteratorUtils::getFirstByOutRelation(ms_context, number, CoreKeynodes::nrel_idtf);
  return readInt(ms_context, scLink);
}

<<<<<<< HEAD
string CommonUtils::readString(ScMemoryContext * ms_context, const ScAddr & scLink)
=======
string CommonUtils::readString(ScMemoryContext * ms_context, ScAddr const & scLink)
>>>>>>> c2c23c90
{
  string result;
  ScStream stream;
  if (ms_context->GetLinkContent(scLink, stream))
  {
    string str;
    if (ScStreamConverter::StreamToString(stream, str))
    {
      stringstream streamString(str);
      result = streamString.str();
    }
  }
  return result;
}

<<<<<<< HEAD
string CommonUtils::getIdtfValue(ScMemoryContext * ms_context, const ScAddr & node, const ScAddr & idtfRelation)
=======
string CommonUtils::getIdtfValue(ScMemoryContext * ms_context, ScAddr const & node, ScAddr const & idtfRelation)
>>>>>>> c2c23c90
{
  string value;
  ScAddr scLink = IteratorUtils::getFirstByOutRelation(ms_context, node, idtfRelation);
  if (scLink.IsValid())
    value = CommonUtils::readString(ms_context, scLink);
  return value;
}

<<<<<<< HEAD
int CommonUtils::getPowerOfSet(ScMemoryContext * ms_context, const ScAddr & set)
=======
int CommonUtils::getPowerOfSet(ScMemoryContext * ms_context, ScAddr const & set)
>>>>>>> c2c23c90
{
  int power = 0;
  ScIterator3Ptr iterator3 = ms_context->Iterator3(set, ScType::EdgeAccessConstPosPerm, ScType::Unknown);
  while (iterator3->Next())
    power++;
  return power;
}
}<|MERGE_RESOLUTION|>--- conflicted
+++ resolved
@@ -17,21 +17,13 @@
 namespace utils
 {
 
-<<<<<<< HEAD
 bool CommonUtils::checkType(ScMemoryContext * ms_context, const ScAddr & node, ScType scType)
-=======
-bool CommonUtils::checkType(ScMemoryContext * ms_context, ScAddr const & node, ScType const & scType)
->>>>>>> c2c23c90
 {
   ScType nodeType = ms_context->GetElementType(node);
   return (nodeType & scType) == scType;
 }
 
-<<<<<<< HEAD
 int CommonUtils::readInt(ScMemoryContext * ms_context, const ScAddr & scLink)
-=======
-int CommonUtils::readInt(ScMemoryContext * ms_context, ScAddr const & scLink)
->>>>>>> c2c23c90
 {
   ScStream stream;
   if (ms_context->GetLinkContent(scLink, stream))
@@ -48,21 +40,13 @@
   return -1;
 }
 
-<<<<<<< HEAD
 int CommonUtils::readNumber(ScMemoryContext * ms_context, const ScAddr & number)
-=======
-int CommonUtils::readNumber(ScMemoryContext * ms_context, ScAddr const & number)
->>>>>>> c2c23c90
 {
   ScAddr scLink = IteratorUtils::getFirstByOutRelation(ms_context, number, CoreKeynodes::nrel_idtf);
   return readInt(ms_context, scLink);
 }
 
-<<<<<<< HEAD
 string CommonUtils::readString(ScMemoryContext * ms_context, const ScAddr & scLink)
-=======
-string CommonUtils::readString(ScMemoryContext * ms_context, ScAddr const & scLink)
->>>>>>> c2c23c90
 {
   string result;
   ScStream stream;
@@ -78,11 +62,7 @@
   return result;
 }
 
-<<<<<<< HEAD
 string CommonUtils::getIdtfValue(ScMemoryContext * ms_context, const ScAddr & node, const ScAddr & idtfRelation)
-=======
-string CommonUtils::getIdtfValue(ScMemoryContext * ms_context, ScAddr const & node, ScAddr const & idtfRelation)
->>>>>>> c2c23c90
 {
   string value;
   ScAddr scLink = IteratorUtils::getFirstByOutRelation(ms_context, node, idtfRelation);
@@ -91,11 +71,7 @@
   return value;
 }
 
-<<<<<<< HEAD
 int CommonUtils::getPowerOfSet(ScMemoryContext * ms_context, const ScAddr & set)
-=======
-int CommonUtils::getPowerOfSet(ScMemoryContext * ms_context, ScAddr const & set)
->>>>>>> c2c23c90
 {
   int power = 0;
   ScIterator3Ptr iterator3 = ms_context->Iterator3(set, ScType::EdgeAccessConstPosPerm, ScType::Unknown);
