--- conflicted
+++ resolved
@@ -18,11 +18,7 @@
 namespace utils
 {
 
-<<<<<<< HEAD
 ScAddr LogicRuleUtils::getIfStatement(ScMemoryContext * context, const ScAddr & logicRule)
-=======
-ScAddr LogicRuleUtils::getIfStatement(ScMemoryContext * context, ScAddr const & logicRule)
->>>>>>> c2c23c90
 {
   ScAddr ifStatement;
   ScAddr implEdge;
@@ -32,11 +28,7 @@
   return ifStatement;
 }
 
-<<<<<<< HEAD
 ScAddr LogicRuleUtils::getElseStatement(ScMemoryContext * context, const ScAddr & logicRule)
-=======
-ScAddr LogicRuleUtils::getElseStatement(ScMemoryContext * context, ScAddr const & logicRule)
->>>>>>> c2c23c90
 {
   ScAddr implEdge;
   ScAddr elseStatement;
